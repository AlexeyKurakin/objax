# Copyright 2020 Google LLC
#
# Licensed under the Apache License, Version 2.0 (the "License");
# you may not use this file except in compliance with the License.
# You may obtain a copy of the License at
#
#     https://www.apache.org/licenses/LICENSE-2.0
#
# Unless required by applicable law or agreed to in writing, software
# distributed under the License is distributed on an "AS IS" BASIS,
# WITHOUT WARRANTIES OR CONDITIONS OF ANY KIND, either express or implied.
# See the License for the specific language governing permissions and
# limitations under the License.

<<<<<<< HEAD
__all__ = ['EasyDict', 'args_indexes', 'dummy_context_mgr', 'ilog2', 'local_kwargs',
           'map_to_device',
           'multi_host_barrier', 'override_args_kwargs', 'positional_args_names', 'Renamer', 'to_interpolate',
           'to_padding', 'to_tuple', ]
=======
__all__ = ['EasyDict', 'args_indexes', 'class_name', 'dummy_context_mgr', 'ilog2', 'local_kwargs', 'map_to_device',
           'multi_host_barrier', 'override_args_kwargs', 'positional_args_names', 'Renamer',
           'repr_function', 'to_padding', 'to_tuple']
>>>>>>> 5b66bc0a

import contextlib
import functools
import inspect
import itertools
import re
from numbers import Number
from typing import Callable, List, Union, Tuple, Iterable, Dict, Pattern, Optional, Sequence

import jax
import jax.numpy as jn
import numpy as np
from jax.interpreters.pxla import ShardedDeviceArray

from objax.constants import ConvPadding, Interpolate
from objax.typing import ConvPaddingInt

CLASS_MODULES = {
    'objax.dpsgd.gradient': 'objax.dpsgd',
    'objax.gradient': 'objax',
    'objax.module': 'objax',
    'objax.nn.layers': 'objax.nn',
    'objax.random.random': 'objax.random',
    'objax.variable': 'objax',
}


class EasyDict(dict):
    """Custom dictionary that allows to access dict values as attributes."""

    def __init__(self, *args, **kwargs):
        super().__init__(*args, **kwargs)
        self.__dict__ = self


class Renamer:
    """Helper class for renaming string contents."""

    def __init__(self,
                 rules: Union[Dict[str, str], Sequence[Tuple[Pattern[str], str]], Callable[[str], str]],
                 chain: Optional['Renamer'] = None):
        """Create a renamer object.

        Args:
            rules: the replacement mapping.
            chain: optionally, another renamer to call after this one completes.
        """
        self.chain = chain
        if callable(rules):
            self.subfn = rules
        elif isinstance(rules, dict):
            regex = re.compile('(%s)' % '|'.join(map(re.escape, rules.keys())))
            self.subfn = functools.partial(regex.sub, lambda m: rules[m.group(0)])
        else:
            def sequence_rename(x):
                for regex, repl in rules:
                    x = regex.sub(repl, x)
                return x

            self.subfn = sequence_rename

    def __call__(self, s: str) -> str:
        """Rename input string `s` using the rules provided to the constructor."""
        news = self.subfn(s)
        return self.chain(news) if self.chain else news


def args_indexes(f: Callable, args: Iterable[str]) -> Iterable[int]:
    """Returns the indexes of variable names of a function."""
    d = {name: i for i, name in enumerate(positional_args_names(f))}
    for name in args:
        index = d.get(name)
        if index is None:
            raise ValueError(f'Function {f} does not have argument of name {name}', (f, name))
        yield index


def class_name(x) -> str:
    """Returns the simplified full name of a class instance."""
    m = x.__class__.__module__
    m = CLASS_MODULES.get(m, m)
    if m.startswith('objax.optimizer'):
        m = 'objax.optimizer'
    return f'{m}.{x.__class__.__name__}'


@contextlib.contextmanager
def dummy_context_mgr():
    """Empty Context Manager."""
    yield None


def ilog2(x: float):
    """Integer log2."""
    return int(np.ceil(np.log2(x)))


def local_kwargs(kwargs: dict, f: Callable) -> dict:
    """Return the kwargs from dict that are inputs to function f."""
    s = inspect.signature(f)
    p = s.parameters
    if next(reversed(p.values())).kind == inspect.Parameter.VAR_KEYWORD:
        return kwargs
    if len(kwargs) < len(p):
        return {k: v for k, v in kwargs.items() if k in p}
    return {k: kwargs[k] for k in p.keys() if k in kwargs}


map_to_device: Callable[[List[jn.ndarray]], List[ShardedDeviceArray]] = jax.pmap(lambda x: x, axis_name='device')


def multi_host_barrier():
    """Barrier op for multi-host setup."""
    jax.random.normal(jax.random.PRNGKey(0), ()).block_until_ready()


def override_args_kwargs(f: Callable, args: Iterable, kwargs: dict, new_kwargs: dict) -> Tuple[List, dict]:
    """Overrides positional and keyword arguments according to signature of the function using new keyword arguments.

    Args:
        f: callable, which signature is used to determine how to override arguments.
        args: original values of positional arguments.
        kwargs: original values of keyword arguments.
        new_kwargs: new keyword arguments, their values will override original arguments.

    Return:
        args: updated list of positional arguments.
        kwargs: updated dictionary of keyword arguments.
    """
    args = list(args)
    new_kwargs = new_kwargs.copy()
    p = inspect.signature(f).parameters
    for idx, (k, v) in enumerate(itertools.islice(p.items(), len(args))):
        if v.kind not in (inspect.Parameter.POSITIONAL_ONLY, inspect.Parameter.POSITIONAL_OR_KEYWORD):
            break
        if k in new_kwargs:
            args[idx] = new_kwargs.pop(k)
    return args, {**kwargs, **new_kwargs}


def positional_args_names(f: Callable) -> List[str]:
    """Returns the ordered names of the positional arguments of a function."""
    return list(p.name for p in inspect.signature(f).parameters.values()
                if p.kind in (inspect.Parameter.POSITIONAL_ONLY, inspect.Parameter.POSITIONAL_OR_KEYWORD))


<<<<<<< HEAD
def to_interpolate(interpolate: Union[Interpolate, str]) -> Union[str]:
    """Expand to a string method for interpolation"""
    if isinstance(interpolate, Interpolate):
        return interpolate.value
    if isinstance(interpolate, str):
        return Interpolate[interpolate.upper()].value

    assert isinstance(interpolate, (str, Interpolate)), f'Argument "{interpolate}" must be a string or Interpolate'
=======
def repr_function(f: Callable) -> str:
    """Human readable function representation."""
    signature = inspect.signature(f)
    args = [f'{k}={v.default}' for k, v in signature.parameters.items() if v.default is not inspect.Parameter.empty]
    args = ', '.join(args)
    while not hasattr(f, '__name__'):
        if not hasattr(f, 'func'):
            break
        f = f.func  # Handle functools.partial
    if not hasattr(f, '__name__') and hasattr(f, '__class__'):
        return f.__class__.__name__
    if args:
        return f'{f.__name__}(*, {args})'
    return f.__name__
>>>>>>> 5b66bc0a


def to_padding(padding: Union[ConvPadding, str, ConvPaddingInt], ndim: int) \
        -> Union[str, Tuple[Tuple[int, int], ...]]:
    """Expand to a string or a ndim-dimensional tuple of pairs usable for padding."""
    if isinstance(padding, ConvPadding):
        return padding.value
    if isinstance(padding, str):
        return ConvPadding[padding.upper()].value
    if isinstance(padding, int):
        return tuple([(padding, padding)] * ndim)
    if isinstance(padding, tuple) and list(map(type, padding)) == [int, int]:
        return tuple([padding] * ndim)
    return tuple(padding)


def to_tuple(v: Union[Tuple[Number, ...], Number, Iterable], n: int):
    """Converts input to tuple."""
    if isinstance(v, tuple):
        return v
    elif isinstance(v, Number):
        return (v,) * n
    else:
        return tuple(v)<|MERGE_RESOLUTION|>--- conflicted
+++ resolved
@@ -12,16 +12,10 @@
 # See the License for the specific language governing permissions and
 # limitations under the License.
 
-<<<<<<< HEAD
-__all__ = ['EasyDict', 'args_indexes', 'dummy_context_mgr', 'ilog2', 'local_kwargs',
-           'map_to_device',
-           'multi_host_barrier', 'override_args_kwargs', 'positional_args_names', 'Renamer', 'to_interpolate',
-           'to_padding', 'to_tuple', ]
-=======
+
 __all__ = ['EasyDict', 'args_indexes', 'class_name', 'dummy_context_mgr', 'ilog2', 'local_kwargs', 'map_to_device',
            'multi_host_barrier', 'override_args_kwargs', 'positional_args_names', 'Renamer',
-           'repr_function', 'to_padding', 'to_tuple']
->>>>>>> 5b66bc0a
+           'repr_function', 'to_interpolate', 'to_padding', 'to_tuple']
 
 import contextlib
 import functools
@@ -168,7 +162,6 @@
                 if p.kind in (inspect.Parameter.POSITIONAL_ONLY, inspect.Parameter.POSITIONAL_OR_KEYWORD))
 
 
-<<<<<<< HEAD
 def to_interpolate(interpolate: Union[Interpolate, str]) -> Union[str]:
     """Expand to a string method for interpolation"""
     if isinstance(interpolate, Interpolate):
@@ -177,7 +170,8 @@
         return Interpolate[interpolate.upper()].value
 
     assert isinstance(interpolate, (str, Interpolate)), f'Argument "{interpolate}" must be a string or Interpolate'
-=======
+
+
 def repr_function(f: Callable) -> str:
     """Human readable function representation."""
     signature = inspect.signature(f)
@@ -192,7 +186,6 @@
     if args:
         return f'{f.__name__}(*, {args})'
     return f.__name__
->>>>>>> 5b66bc0a
 
 
 def to_padding(padding: Union[ConvPadding, str, ConvPaddingInt], ndim: int) \
