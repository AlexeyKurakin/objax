--- conflicted
+++ resolved
@@ -12,13 +12,8 @@
 # See the License for the specific language governing permissions and
 # limitations under the License.
 
-<<<<<<< HEAD
-__all__ = ['gain_leaky_relu', 'kaiming_normal', 'kaiming_normal_gain', 'kaiming_truncated_normal', 'orthogonal', 'truncated_normal',
-           'xavier_normal', 'xavier_truncated_normal']
-=======
 __all__ = ['gain_leaky_relu', 'identity', 'kaiming_normal', 'kaiming_normal_gain', 'kaiming_truncated_normal', 
-            'truncated_normal', 'xavier_normal', 'xavier_truncated_normal']
->>>>>>> c88e2d7e
+            'orthogonal', 'truncated_normal', 'xavier_normal', 'xavier_truncated_normal']
 
 from typing import Tuple
 
